--- conflicted
+++ resolved
@@ -2,18 +2,10 @@
 
 - Show floor/building info at the bottom
 - Make a new hidden page with copy/paste API code
-<<<<<<< HEAD
-- Try dogfooding the SDK in the Editor tag monitoring page
-- When placemark has no image use placemark icon with type-based BG color
-- IE testing (spotted a few issues today)
-- FF testing (icons don't get bigger when clicked, z-index is not reflected)
-- Safari testing (icons don't get bigger when clicked, z-index is not reflected)
-=======
 - Try having someone else on the team dogfooding the SDK in the Editor (tag monitoring page)
 - Touch BROKEN on Surface Book
 - Polyfill Promise
 - More IE testing (spotted a few issues today)
->>>>>>> eb7f3a5f
 - Audit State usage
 - Audit render calls
 - Restore deploy to GCS script (as alternate deploy for regression and A/B testing)

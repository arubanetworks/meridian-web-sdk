import createEmotion from "create-emotion";

export const theme = {
  fontFamily: "'Open Sans', Helvetica, Arial, sans-serif",
  fontSize: "16px",
  textColor: "#1b1b1b",
  black: "#000",
  white: "#fff",
  brandOrange: "#ff8300",
  brandBlue: "#004876",
  brandBrightBlue: "#297bc0",
  borderColor: "#eaeaea",
  buttonActiveColor: "#f0f0f0",
  buttonHoverColor: "#f8f8f8",
  buttonSeparatorColor: "#f0f0f0",
  borderRadius: 6
};

export const mixins = {
<<<<<<< HEAD
  elideText: {
    whiteSpace: "nowrap",
    overflow: "hidden",
    textOverflow: "ellipsis"
=======
  textStrokeWhite: {
    WebkitFontSmoothing: "antialiased",
    textShadow: `
      rgba(255, 255, 255, 0.75) 0 0 1px,
      rgba(255, 255, 255, 0.75) 0 0 1px,
      rgba(255, 255, 255, 0.75) 0 0 1px,
      rgba(255, 255, 255, 0.75) 0 0 1px
    `
>>>>>>> eb7f3a5f
  },
  buttonReset: {
    padding: 0,
    margin: 0,
    font: "inherit",
    border: 0,
    borderRadius: 0,
    background: "transparent",
    color: "inherit"
  },
  borderBox: {
    boxSizing: "border-box"
  },
  focusOutline: {
    "&:focus": {
      outline: 0,
      boxShadow: "0 0 0 2px white, 0 0 0 4px black"
    }
  },
  focusDarken: {
    "&:focus": {
      outline: 0,
      boxShadow: "inset 0 0 0 9999px rgba(0, 0, 0, 0.1)"
    }
  },
  focusNone: {
    "&::-moz-focus-inner": {
      border: 0
    },
    "&:focus": {
      outline: "none"
    }
  },
  focusNoMozilla: {
    "&::-moz-focus-inner": {
      border: 0
    }
  },
  shadow: {
    boxShadow: "0 0 3px rgba(0, 0, 0, 0.25)"
  },
  rounded: {
    borderRadius: theme.borderRadius
  },
  paddingMedium: {
    padding: "20px"
  },
  pointer: {
    cursor: "pointer",
    "&:disabled": {
      cursor: "default"
    }
  }
};

// This doesn't seem strictly necessary based on the docs but idk
const context = typeof global !== "undefined" ? global : {};

// Feel free to uncomment these as we need more functions from Emotion,
// especially `keyframes` if we need to start doing animations.
export const {
  // flush,
  // hydrate,
  cx,
  // merge,
  // getRegisteredStyles,
  // injectGlobal,
  // keyframes,
  css
  // sheet,
  // caches
} = createEmotion(context, {
  key: "meridian-sdk"
});<|MERGE_RESOLUTION|>--- conflicted
+++ resolved
@@ -17,12 +17,11 @@
 };
 
 export const mixins = {
-<<<<<<< HEAD
   elideText: {
     whiteSpace: "nowrap",
     overflow: "hidden",
     textOverflow: "ellipsis"
-=======
+  },
   textStrokeWhite: {
     WebkitFontSmoothing: "antialiased",
     textShadow: `
@@ -31,7 +30,6 @@
       rgba(255, 255, 255, 0.75) 0 0 1px,
       rgba(255, 255, 255, 0.75) 0 0 1px
     `
->>>>>>> eb7f3a5f
   },
   buttonReset: {
     padding: 0,

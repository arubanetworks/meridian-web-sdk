--- conflicted
+++ resolved
@@ -1,12 +1,10 @@
-<<<<<<< HEAD
-# v0.7.4 (????-??-??)
+# v0.7.5 (2020-05-11)
 
 - Adds more examples to documentation
-=======
+
 # v0.7.4 (2020-05-07)
 
 - Fixes an internal code crash
->>>>>>> 7dc44eb7
 
 # v0.7.3 (2020-05-05)
 

- Is there a better way we can use Webpack Bundle Analyzer so it doesn't hold up
  the rest of the build waiting for us to hit Control-C
- Strip prop-types from production build using
  <https://github.com/oliviertassinari/babel-plugin-transform-react-remove-prop-types>
- Make a new hidden page with copy/paste API code
- Figure out versioning
- Meridian Watermark
- Where to show messaging (looking for tag etc.)
- what if the marker doesn't have an image?
<<<<<<< HEAD
- zoom into single tag after initial data load
- throw if location and floor are not set
- tag clickability

- add text-align: left
=======
- add text-align: left (safe guard)
>>>>>>> 2c10e20a

Messaging:

- Tag not found
- No connection

Possible internal staff to play client:

- Tye
- Jim
- Daniel M
- Ian
- Daniel S?<|MERGE_RESOLUTION|>--- conflicted
+++ resolved
@@ -7,15 +7,7 @@
 - Meridian Watermark
 - Where to show messaging (looking for tag etc.)
 - what if the marker doesn't have an image?
-<<<<<<< HEAD
-- zoom into single tag after initial data load
-- throw if location and floor are not set
-- tag clickability
-
-- add text-align: left
-=======
 - add text-align: left (safe guard)
->>>>>>> 2c10e20a
 
 Messaging:
 

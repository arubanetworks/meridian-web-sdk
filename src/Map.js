import { h, Component } from "preact";
import PropTypes from "prop-types";
import svg from "svg.js";
import "svg.panzoom.js";

import Button from "./Button";
import { css } from "./style";

const mapSvg = css({
  label: "map",
  position: "relative",
  border: "1px solid #ccc",
  background: "#fafafa",
  color: "#000",
  fontWeight: "bold"
});

const zoomControls = css({
  position: "absolute",
  top: 20,
  zIndex: 1,
  top: "right",
  right: 10,
  top: 10
});

export default class Map extends Component {
  static propTypes = {
<<<<<<< HEAD
    locationId: PropTypes.string.isRequired,
    floorId: PropTypes.string.isRequired,
    api: PropTypes.object,
    // Either "all" or an array of IDs (all caps MAC address no colons)
    tags: PropTypes.oneOfType([
      PropTypes.oneOf(["all"]),
      PropTypes.arrayOf(PropTypes.string)
    ])
=======
    zoom: PropTypes.bool,
    locationId: PropTypes.string,
    floorId: PropTypes.string,
    api: PropTypes.object
>>>>>>> 6c7bbb55
  };

  static defaultProps = {
    zoom: true
  };

  state = {
    tagsById: {},
    svgUrl: null,
    connectionStatus: "Not connected"
  };

  async componentDidMount() {
    const { locationId, floorId, api, tags } = this.props;
    const { data } = await api.floor.get(locationId, floorId);
    this.setState(
      {
        svgUrl: data.svg_url
      },
      () => {
        if (tags) {
          this.connectionOpen();
        }
        this.initPanZoom();
      }
    );
  }

  connectionOpen() {
    const { floorId, locationId, api, tags } = this.props;
    const connection = api.floor.listen({
      locationId: locationId,
      id: floorId,
      onUpdate: data => {
        const { mac } = data;
        if (tags === "all" || tags.includes(mac)) {
          const { name, image_url: imageUrl } = data.editor_data;
          const { x, y } = data.calculations.default.location;
          const tag = { name, imageUrl, mac, x, y };
          this.setState(prevState => ({
            connectionStatus: "Connected",
            tagsById: { ...prevState.tagsById, [mac]: tag }
          }));
        }
      },
      onClose: () => {
        this.setState({
          connection: null,
          connectionStatus: "Closed"
        });
      }
    });
    this.setState({ connection, connectionStatus: "Connected" });
  }

  connectionClose() {
    this.state.connection.close();
  }

  renderTags() {
    const { tagsById } = this.state;
    return Object.keys(tagsById).map(mac => {
      const t = tagsById[mac];
      const { x, y } = t;
      return (
        <use
          key={mac}
          className="tag"
          cursor="pointer"
          pointerEvents="bounding-box"
          fill="black"
          width="23"
          height="23"
          x={x}
          y={y}
          xlinkHref="/assets/tag.svg#tag"
        />
      );
    });
  }

  initPanZoom() {
    const map = svg.get("map");
    map.panZoom({ zoomMin: 0.25, zoomMax: 20 });
    // map.zoom(1, { x: 1396.6849688435675, y: 1591.5310946482457 });
  }

  renderZoomControls() {
    if (this.props.zoom) {
      return (
        <div className={zoomControls}>
          <button>_</button>
          <br />
          <button>+</button>
        </div>
      );
    }
  }

  renderConnectionToggle() {
    const { connection } = this.state;
    if (!connection) {
      return (
        <Button onClick={() => this.connectionOpen()}>
          Open Connection (refresh data)
        </Button>
      );
    } else {
      return (
        <Button onClick={() => this.connectionClose()}>Close Connection</Button>
      );
    }
  }

  render() {
    const { svgUrl, connectionStatus } = this.state;
    return (
      <div>
        <p>
          {this.renderConnectionToggle()}
          <span> Status: {connectionStatus}</span>
        </p>
        <div style={{ position: "relative" }}>
          {this.renderZoomControls()}
          <svg id="map" className={mapSvg} viewBox="0 0 1700 2200">
            <g id="svg_parent">
              <image
                id="svg_map_image"
                width="1700"
                height="2200"
                xlinkHref={svgUrl}
              />
              {this.renderTags()}
            </g>
          </svg>
        </div>
      </div>
    );
  }
}<|MERGE_RESOLUTION|>--- conflicted
+++ resolved
@@ -26,7 +26,7 @@
 
 export default class Map extends Component {
   static propTypes = {
-<<<<<<< HEAD
+    zoom: PropTypes.bool,
     locationId: PropTypes.string.isRequired,
     floorId: PropTypes.string.isRequired,
     api: PropTypes.object,
@@ -35,12 +35,6 @@
       PropTypes.oneOf(["all"]),
       PropTypes.arrayOf(PropTypes.string)
     ])
-=======
-    zoom: PropTypes.bool,
-    locationId: PropTypes.string,
-    floorId: PropTypes.string,
-    api: PropTypes.object
->>>>>>> 6c7bbb55
   };
 
   static defaultProps = {

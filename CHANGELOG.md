--- conflicted
+++ resolved
@@ -5,17 +5,15 @@
 The format is based on [Keep a Changelog](https://keepachangelog.com/en/1.0.0/),
 and this project adheres to [Semantic Versioning](https://semver.org/spec/v2.0.0.html).
 
-<<<<<<< HEAD
+
 ## Unreleased
 
+### Added
+
 - i18 support. Include translations for UI.
-=======
-## [1.9.0] - Unreleased
-
-### Added
 
 - New Annotation Demo and associated functionality for converting Meridian Map x/y points to real-world coordinates (lat/lng)
->>>>>>> e17fc987
+
 
 ## [1.8.0] - 2022-08-09
 

# Changelog

All notable changes to this project will be documented in this file.

The format is based on [Keep a Changelog](https://keepachangelog.com/en/1.0.0/),
and this project adheres to [Semantic Versioning](https://semver.org/spec/v2.0.0.html).

<<<<<<< HEAD
## [0.13.0] - 2021-02-17

### Added

- `loadTags: false` option to avoid loading tags

### Fixed

- An issue where a loading spinner would stay indefinitely when using the Web
  SDK on a location without access to tags

## [0.12.3] - 2021-02-16
=======
## [0.12.3] - 2021-02-17
>>>>>>> 01c274dc

### Changed

- Updated API documentation formatting for code examples
- Overlay polygons are now drawn as `<polygon>` instead of `<path>`

## [0.12.2] - 2021-02-11

### Changed

- Online demos use a snapshot of data now for a more consistent experience

## [0.12.1] - 2021-02-08

### Fixed

- Console error: `placemarkIconURL: no such icon 'label_department'`

## [0.12.0] - 2021-02-08

### Added

- `MeridianSDK.placemarkIconURL(type)` return URL to an icon representing the
  given placemark type
- `onPlacemarksUpdate({ allPlacemarks, filteredPlacemarks })` callback to
  `createMap`
- `overlays` array in `createMap`, to draw custom polygons or polylines over the
  map
- `onFloorChange` callback in `createMap`
- `annotations` array in `createMap`, to draw custom images and text

## [0.11.0] - 2020-11-19

### Added

- `map.destroy()` is now optional; a `MeridianMap` can detect being disconnected
  from the DOM and automatically destroy itself

## [0.10.0] - 2020-11-19

### Added

- `map.destroy()` method which should be called when you're done with a map, to
  close network connections (e.g. in a single page app, or when using JS that
  removes the map container from the DOM, or replaces its contents via
  `innerHTML`)

## [0.9.0] - 2020-11-06

### Fixed

- Unpublished floors are now hidden from the floor selector and tags list
- Placemarks wouldn't update after changing floors
- `loadPlacemarks` didn't work correctly

### Added

- `api.fetchTagsByFloor()`
- `api.fetchTagsByLocation()`
- `api.fetchPlacemarksByFloor()`
- `api.fetchFloorsByLocation()`
- `api.fetchSVG()`

### Changed

- `api.token` is now read-only
- `api.environment` is now read-only

### Deprecated

- `api.axios`

## [0.8.1] - 2020-09-09

### Fixed

- `locationID` can now be changed after calling `createMap`

- Exclusion zones are now hidden

### Documentation

- Adds an Example, titled "Tag/Marker click, prevent default and show additional options", to demo customization of a Tag/Marker click callback -- overriding the default modal, and showing marker data in a sidebar

## [0.8.0] - 2020-07-23

### Added

- Option `loadPlacemarks` that when false causes the map to not load
  placemark data (defaults to `true`; it can be updated via `update` to true
  later if you want to load the data at a later time)

## [0.7.8] - 2020-06-26

### Added

- Placemark ID selectors `.meridian-placemark-icon[data-meridian-placemark-id="..."]`

- Tag ID selectors `.meridian-tag[data-meridian-tag-id="..."]`

- An example for styling a specific placemark called "Placemark Customization"

### Changed

- Replaced inline styles with CSS Custom Properties for easier customization of
  Placemarks and Tags

## [0.7.7] - 2020-06-08

### Changed

- Updates documentation for `onTagsUpdate` to clarify it only receives tags for
  the current floor

## [0.7.6] - 2020-05-15

### Added

- Descriptions to examples page

## [0.7.5] - 2020-05-11

### Added

- More examples to documentation

## [0.7.4] - 2020-05-07

### Fixed

- An internal code crash

## [0.7.3] - 2020-05-05

### Fixed

- Download link now points directly to unpkg

## [0.7.2] - 2020-05-05

- Fixes broken links

## [0.7.1] - 2020-05-05

### Added

- Exposes the `API` class directly so you can use `new API(options)` instead of `createAPI(options)`

### Changed

- Deprecates `createAPI(options)`

- Switches to TypeDoc for documentation

## [0.7.0] - 2020-04-10

### Changed

- **(BREAKING)** Tag data returned from API has a new schema

  - `tag.editor_data.tags` is now `tag.tags`

  - `tag.editor_data.is_control_tag` is now `tag.is_control_tag`

  - `tag.calculations.default.location.x` is now `tag.x`

  - `tag.calculations.default.location.y` is now `tag.y`

  - any other fields from `tag.editor_data` and `tag.calculations` have been
    moved up to the top level of the `tag` object

  - This may affect your SDK usage if you use the following callbacks:

    - Methods on the stream returned from `openStream()`

      - `stream.onInitialTags()`
      - `stream.onTagLeave()`
      - `stream.onTagUpdate()`

    - The options callbacks to `createMap()`

      - `onTagClick()`
      - `onTagsUpdate()`
      - `tags.filter()`

- Switched TypeScript compiler to target ES2017

### Fixed

- Tag labels wouldn't line wrap in the tag list

- Placemarks didn't hide while loading placemarks for a new
  floor

- Map images didn't hide while loading the map image for a new
  floor

- A few race conditions involving incorrect data appearing onscreen when
  switching floors quickly

## [0.6.0] - 2020-03-26

### Added

- TypeScript support

### Changed

- `MeridianSDK.restrictedPanZoom` now supports any modifier key, not just Shift

### Fixed

- `onTagUpdate` was not called from `createAPI`

- If `showTagsControl` was false, all control tags would be
  hidden on the map

- The map background image would fail to load unless the user
  also had access to [edit.meridianapps.com](https://edit.meridianapps.com).

## [0.5.0] - 2019-02-25

### Added

- `onTagClick(data, options)` - (optional) callback function called
  whenever a tag is clicked, receiving the tag data and an options object. The
  options object contains a `preventDefault` function. Call
  `options.preventDefault()` to prevent the overlay from appearing.

- `onPlacemarkClick(data, options)` - (optional) callback function called
  whenever a placemark is clicked, receiving the tag data and an options object.
  The options object contains a `preventDefault` function. Call
  `options.preventDefault()` to prevent the overlay from appearing.

## [0.4.1] - 2018-10-03

The differences are compared to the old pre-release beta version.

## Changed

- The `all`, `ids`, `labels`, and `types` props for `tags` and `placemarks` have
  been replaced with a single `filter` function prop for full control over
  filtering behavior

- `onTagsUpdate(tagsByMAC)` is now `onTagsUpdate(tags)`, where `tags` is an
  object with `allTags` and `filteredTags` keys, which point to arrays of tags

- `onFloorsUpdate(floorsByBuilding)` is now `onFloorsUpdate(floors)`, passing an
  array of floors rather than an object

- `onTagDisappear` is now called `onTagLeave`

- Data passed to callbacks follows the same format as the Meridian endpoints now

## Other Releases

Previous releases were internal only and not documented.<|MERGE_RESOLUTION|>--- conflicted
+++ resolved
@@ -5,7 +5,6 @@
 The format is based on [Keep a Changelog](https://keepachangelog.com/en/1.0.0/),
 and this project adheres to [Semantic Versioning](https://semver.org/spec/v2.0.0.html).
 
-<<<<<<< HEAD
 ## [0.13.0] - 2021-02-17
 
 ### Added
@@ -17,10 +16,7 @@
 - An issue where a loading spinner would stay indefinitely when using the Web
   SDK on a location without access to tags
 
-## [0.12.3] - 2021-02-16
-=======
 ## [0.12.3] - 2021-02-17
->>>>>>> 01c274dc
 
 ### Changed
 
